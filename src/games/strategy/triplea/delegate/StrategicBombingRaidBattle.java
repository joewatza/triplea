package games.strategy.triplea.delegate;

import java.util.ArrayList;
import java.util.Collection;
import java.util.Collections;
import java.util.HashMap;
import java.util.HashSet;
import java.util.Iterator;
import java.util.List;
import java.util.Set;

import games.strategy.engine.data.Change;
import games.strategy.engine.data.GameData;
import games.strategy.engine.data.PlayerID;
import games.strategy.engine.data.Resource;
import games.strategy.engine.data.Route;
import games.strategy.engine.data.Territory;
import games.strategy.engine.data.Unit;
import games.strategy.engine.data.UnitType;
import games.strategy.engine.data.changefactory.ChangeFactory;
import games.strategy.engine.delegate.IDelegateBridge;
import games.strategy.engine.message.ConnectionLostException;
import games.strategy.engine.random.IRandomStats.DiceType;
import games.strategy.sound.SoundPath;
import games.strategy.triplea.Constants;
import games.strategy.triplea.Properties;
import games.strategy.triplea.TripleAUnit;
import games.strategy.triplea.attachments.PlayerAttachment;
import games.strategy.triplea.attachments.TechAbilityAttachment;
import games.strategy.triplea.attachments.TerritoryAttachment;
import games.strategy.triplea.attachments.UnitAttachment;
import games.strategy.triplea.delegate.Die.DieType;
import games.strategy.triplea.delegate.dataObjects.BattleRecord;
import games.strategy.triplea.delegate.dataObjects.CasualtyDetails;
import games.strategy.triplea.formatter.MyFormatter;
import games.strategy.triplea.oddsCalculator.ta.BattleResults;
import games.strategy.triplea.player.ITripleAPlayer;
import games.strategy.util.CompositeMatchAnd;
import games.strategy.util.CompositeMatchOr;
import games.strategy.util.IntegerMap;
import games.strategy.util.Match;

public class StrategicBombingRaidBattle extends AbstractBattle implements BattleStepStrings {
  private static final long serialVersionUID = 8490171037606078890L;
  private final static String RAID = "Strategic bombing raid";
  // these would be the factories or other targets. does not include aa.
  protected final HashMap<Unit, HashSet<Unit>> m_targets = new HashMap<>();
  protected final ExecutionStack m_stack = new ExecutionStack();
  protected List<String> m_steps;
  protected List<Unit> m_defendingAA;
  protected List<String> m_AAtypes;
  private int m_bombingRaidTotal;
  private final IntegerMap<Unit> m_bombingRaidDamage = new IntegerMap<>();

  /**
   * Creates new StrategicBombingRaidBattle
   *
   * @param battleSite
   *        - battle territory
   * @param data
   *        - game data
   * @param attacker
   *        - attacker PlayerID
   * @param defender
   *        - defender PlayerID
   * @param battleTracker
   *        - BattleTracker
   **/
  public StrategicBombingRaidBattle(final Territory battleSite, final GameData data, final PlayerID attacker,
      final BattleTracker battleTracker) {
    super(battleSite, attacker, battleTracker, true, BattleType.BOMBING_RAID, data);
    m_isAmphibious = false;
    updateDefendingUnits();
  }

  @Override
  protected void removeUnitsThatNoLongerExist() {
    if (m_headless) {
      return;
    }
    // we were having a problem with units that had been killed previously were still part of battle's variables, so we
    // double check that
    // the stuff still exists here.
    m_defendingUnits.retainAll(m_battleSite.getUnits().getUnits());
    m_attackingUnits.retainAll(m_battleSite.getUnits().getUnits());
    final Iterator<Unit> iter = m_targets.keySet().iterator();
    while (iter.hasNext()) {
      if (!m_battleSite.getUnits().getUnits().contains(iter.next())) {
        iter.remove();
      }
    }
  }

  protected void updateDefendingUnits() {
    // fill in defenders
    final HashMap<String, HashSet<UnitType>> airborneTechTargetsAllowed =
        TechAbilityAttachment.getAirborneTargettedByAA(m_attacker, m_data);
    final Match<Unit> defenders = new CompositeMatchAnd<>(Matches.enemyUnit(m_attacker, m_data),
        new CompositeMatchOr<Unit>(Matches.UnitIsAtMaxDamageOrNotCanBeDamaged(m_battleSite).invert(),
            Matches.UnitIsAAthatCanFire(m_attackingUnits, airborneTechTargetsAllowed, m_attacker,
                Matches.UnitIsAAforBombingThisUnitOnly, m_round, true, m_data)));
    if (m_targets.isEmpty()) {
      m_defendingUnits = Match.getMatches(m_battleSite.getUnits().getUnits(), defenders);
    } else {
      final List<Unit> targets =
          Match.getMatches(m_battleSite.getUnits().getUnits(), Matches.UnitIsAAthatCanFire(m_attackingUnits,
              airborneTechTargetsAllowed, m_attacker, Matches.UnitIsAAforBombingThisUnitOnly, m_round, true, m_data));
      targets.addAll(m_targets.keySet());
      m_defendingUnits = targets;
    }
  }

  @Override
  public boolean isEmpty() {
    return m_attackingUnits.isEmpty();
  }

  @Override
  public void removeAttack(final Route route, final Collection<Unit> units) {
    removeAttackers(units, true);
  }

  private void removeAttackers(final Collection<Unit> units, final boolean removeTarget) {
    m_attackingUnits.removeAll(units);
    final Iterator<Unit> targetIter = m_targets.keySet().iterator();
    while (targetIter.hasNext()) {
      final HashSet<Unit> currentAttackers = m_targets.get(targetIter.next());
      currentAttackers.removeAll(units);
      if (currentAttackers.isEmpty() && removeTarget) {
        targetIter.remove();
      }
    }
  }

  private Unit getTarget(final Unit attacker) {
    for (final Unit target : m_targets.keySet()) {
      if (m_targets.get(target).contains(attacker)) {
        return target;
      }
    }
    throw new IllegalStateException("Unit " + attacker.getType().getName() + " has no target");
  }

  @Override
  public Change addAttackChange(final Route route, final Collection<Unit> units,
      final HashMap<Unit, HashSet<Unit>> targets) {
    m_attackingUnits.addAll(units);
    if (targets == null) {
      return ChangeFactory.EMPTY_CHANGE;
    }
    for (final Unit target : targets.keySet()) {
      HashSet<Unit> currentAttackers = m_targets.get(target);
      if (currentAttackers == null) {
        currentAttackers = new HashSet<>();
      }
      currentAttackers.addAll(targets.get(target));
      m_targets.put(target, currentAttackers);
    }
    return ChangeFactory.EMPTY_CHANGE;
  }

  @Override
  public void fight(final IDelegateBridge bridge) {
    // remove units that may already be dead due to a previous event (like they died from a strategic bombing raid,
    // rocket attack, etc)
    removeUnitsThatNoLongerExist();
    // we were interrupted
    if (m_stack.isExecuting()) {
      showBattle(bridge);
      m_stack.execute(bridge);
      return;
    }
    // We update Defending Units twice: first time when the battle is created, and second time before the battle begins.
    // The reason is because when the battle is created, there are no attacking units yet in it, meaning that m_targets
    // is empty. We need to
    // update right as battle begins to know we have the full list of targets.
    updateDefendingUnits();
    bridge.getHistoryWriter().startEvent("Strategic bombing raid in " + m_battleSite, m_battleSite);
    if (m_attackingUnits.isEmpty() || (m_defendingUnits.isEmpty()
        || Match.noneMatch(m_defendingUnits, Matches.UnitIsAtMaxDamageOrNotCanBeDamaged(m_battleSite).invert()))) {
      endBeforeRolling(bridge);
      return;
    }
    BattleCalculator.sortPreBattle(m_attackingUnits);
    // TODO: determine if the target has the property, not just any unit with the property isAAforBombingThisUnitOnly
    final HashMap<String, HashSet<UnitType>> airborneTechTargetsAllowed =
        TechAbilityAttachment.getAirborneTargettedByAA(m_attacker, m_data);
    m_defendingAA = m_battleSite.getUnits().getMatches(Matches.UnitIsAAthatCanFire(m_attackingUnits,
        airborneTechTargetsAllowed, m_attacker, Matches.UnitIsAAforBombingThisUnitOnly, m_round, true, m_data));
    m_AAtypes = UnitAttachment.getAllOfTypeAAs(m_defendingAA);
    // reverse since stacks are in reverse order
    Collections.reverse(m_AAtypes);
    final boolean hasAA = m_defendingAA.size() > 0;
    m_steps = new ArrayList<>();
    if (hasAA) {
      for (final String typeAA : UnitAttachment.getAllOfTypeAAs(m_defendingAA)) {
        m_steps.add(typeAA + AA_GUNS_FIRE_SUFFIX);
        m_steps.add(SELECT_PREFIX + typeAA + CASUALTIES_SUFFIX);
        m_steps.add(REMOVE_PREFIX + typeAA + CASUALTIES_SUFFIX);
      }
    }
    m_steps.add(RAID);
    showBattle(bridge);
    final List<IExecutable> steps = new ArrayList<>();
    if (hasAA) {
    	boolean foundSpecificAA = false;
      for (final Unit target : m_targets.keySet()) {
    		if( target.getUnitAttachment().getIsAAforBombingThisUnitOnly() ) {
    			final Collection<Unit> currentAttackers = m_targets.get(target);
    			if( currentAttackers != null ) {
    				steps.add(new FireAA(currentAttackers));
    			}
    			foundSpecificAA = true;
    		}
    	}
      if( !foundSpecificAA ) {
      	steps.add(new FireAA());
      }
    }
    steps.add(new ConductBombing());
    steps.add(new IExecutable() {
      private static final long serialVersionUID = 4299575008166316488L;

      @Override
      public void execute(final ExecutionStack stack, final IDelegateBridge bridge) {
        getDisplay(bridge).gotoBattleStep(m_battleID, RAID);
        if (isDamageFromBombingDoneToUnitsInsteadOfTerritories()) {
          bridge.getHistoryWriter()
              .addChildToEvent("Bombing raid in " + m_battleSite.getName() + " causes " + m_bombingRaidTotal
                  + " damage total. " + (m_bombingRaidDamage.size() > 1 ? (" Damaged units is as follows: "
                      + MyFormatter.integerUnitMapToString(m_bombingRaidDamage, ", ", " = ", false)) : ""));
        } else {
          bridge.getHistoryWriter().addChildToEvent(
              "Bombing raid costs " + m_bombingRaidTotal + " " + MyFormatter.pluralize("PU", m_bombingRaidTotal));
        }
        // TODO remove the reference to the constant.japanese- replace with a rule
        if (isPacificTheater() || isSBRVictoryPoints()) {
          if (m_defender.getName().equals(Constants.PLAYER_NAME_JAPANESE)) {
            Change changeVP;
            final PlayerAttachment pa = PlayerAttachment.get(m_defender);
            if (pa != null) {
              changeVP =
                  ChangeFactory.attachmentPropertyChange(pa, ((-(m_bombingRaidTotal / 10)) + pa.getVps()), "vps");
              bridge.addChange(changeVP);
              bridge.getHistoryWriter().addChildToEvent("Bombing raid costs " + (m_bombingRaidTotal / 10) + " "
                  + MyFormatter.pluralize("vp", (m_bombingRaidTotal / 10)));
            }
          }
        }
        // kill any suicide attackers (veqryn)
        if (Match.someMatch(m_attackingUnits, Matches.UnitIsSuicide)) {
          final List<Unit> suicideUnits = Match.getMatches(m_attackingUnits, Matches.UnitIsSuicide);
          m_attackingUnits.removeAll(suicideUnits);
          final Change removeSuicide = ChangeFactory.removeUnits(m_battleSite, suicideUnits);
          final String transcriptText = MyFormatter.unitsToText(suicideUnits) + " lost in " + m_battleSite.getName();
          final IntegerMap<UnitType> costs = BattleCalculator.getCostsForTUV(m_attacker, m_data);
          final int tuvLostAttacker = BattleCalculator.getTUV(suicideUnits, m_attacker, costs, m_data);
          m_attackerLostTUV += tuvLostAttacker;
          bridge.getHistoryWriter().addChildToEvent(transcriptText, suicideUnits);
          bridge.addChange(removeSuicide);
        }
        // kill any units that can die if they have reached max damage (veqryn)
        if (Match.someMatch(m_targets.keySet(), Matches.UnitCanDieFromReachingMaxDamage)) {
          final List<Unit> unitsCanDie = Match.getMatches(m_targets.keySet(), Matches.UnitCanDieFromReachingMaxDamage);
          unitsCanDie
              .retainAll(Match.getMatches(unitsCanDie, Matches.UnitIsAtMaxDamageOrNotCanBeDamaged(m_battleSite)));
          if (!unitsCanDie.isEmpty()) {
            // m_targets.removeAll(unitsCanDie);
            final Change removeDead = ChangeFactory.removeUnits(m_battleSite, unitsCanDie);
            final String transcriptText = MyFormatter.unitsToText(unitsCanDie) + " lost in " + m_battleSite.getName();
            final IntegerMap<UnitType> costs = BattleCalculator.getCostsForTUV(m_defender, m_data);
            final int tuvLostDefender = BattleCalculator.getTUV(unitsCanDie, m_defender, costs, m_data);
            m_defenderLostTUV += tuvLostDefender;
            bridge.getHistoryWriter().addChildToEvent(transcriptText, unitsCanDie);
            bridge.addChange(removeDead);
          }
        }
      }
    });
    steps.add(new IExecutable() {
      private static final long serialVersionUID = -7649516174883172328L;

      @Override
      public void execute(final ExecutionStack stack, final IDelegateBridge bridge) {
        end(bridge);
      }
    });
    Collections.reverse(steps);
    for (final IExecutable executable : steps) {
      m_stack.push(executable);
    }
    m_stack.execute(bridge);
  }

  private void endBeforeRolling(final IDelegateBridge bridge) {
    getDisplay(bridge).battleEnd(m_battleID, "Bombing raid does no damage");
    m_whoWon = WhoWon.DRAW;
    m_battleResultDescription = BattleRecord.BattleResultDescription.NO_BATTLE;
    m_battleTracker.getBattleRecords().addResultToBattle(m_attacker, m_battleID, m_defender, m_attackerLostTUV,
        m_defenderLostTUV, m_battleResultDescription, new BattleResults(this, m_data));
    m_isOver = true;
    m_battleTracker.removeBattle(StrategicBombingRaidBattle.this);
  }

  private void end(final IDelegateBridge bridge) {
    if (isDamageFromBombingDoneToUnitsInsteadOfTerritories()) {
      getDisplay(bridge).battleEnd(m_battleID,
          "Raid causes " + m_bombingRaidTotal + " damage total."
              + (m_bombingRaidDamage.size() > 1
                  ? (" To units: " + MyFormatter.integerUnitMapToString(m_bombingRaidDamage, ", ", " = ", false))
                  : ""));
    } else {
      getDisplay(bridge).battleEnd(m_battleID,
          "Bombing raid cost " + m_bombingRaidTotal + " " + MyFormatter.pluralize("PU", m_bombingRaidTotal));
    }
    if (m_bombingRaidTotal > 0) {
      m_whoWon = WhoWon.ATTACKER;
      m_battleResultDescription = BattleRecord.BattleResultDescription.BOMBED;
    } else {
      m_whoWon = WhoWon.DEFENDER;
      m_battleResultDescription = BattleRecord.BattleResultDescription.LOST;
    }
    m_battleTracker.getBattleRecords().addResultToBattle(m_attacker, m_battleID, m_defender, m_attackerLostTUV,
        m_defenderLostTUV, m_battleResultDescription, new BattleResults(this, m_data));
    m_isOver = true;
    m_battleTracker.removeBattle(StrategicBombingRaidBattle.this);
  }

  private void showBattle(final IDelegateBridge bridge) {
    final String title = "Bombing raid in " + m_battleSite.getName();
    getDisplay(bridge).showBattle(m_battleID, m_battleSite, title, m_attackingUnits, m_defendingUnits, null, null, null,
        Collections.emptyMap(), m_attacker, m_defender, isAmphibious(), getBattleType(),
        Collections.emptySet());
    getDisplay(bridge).listBattleSteps(m_battleID, m_steps);
  }

  class FireAA implements IExecutable {
    private static final long serialVersionUID = -4667856856747597406L;
    DiceRoll m_dice;
    CasualtyDetails m_casualties;
    Collection<Unit> m_casualtiesSoFar = new ArrayList<>();
    Collection<Unit> validAttackingUnitsForThisRoll;
    boolean determineAttackers;

    public FireAA( Collection<Unit> attackers ) {
    	validAttackingUnitsForThisRoll = attackers;
    	determineAttackers = false;
    }
    
    public FireAA() {
    	validAttackingUnitsForThisRoll = Collections.emptyList();
    	determineAttackers = true;
    }
    	
<<<<<<< HEAD
    public FireAA( Collection<Unit> attackers ) {
    	validAttackingUnitsForThisRoll = attackers;
    	determineAttackers = false;
    }
    
    public FireAA() {
    	validAttackingUnitsForThisRoll = Collections.emptyList();
    	determineAttackers = true;
    }
    	
=======
>>>>>>> 37ed38d2
    @Override
    public void execute(final ExecutionStack stack, final IDelegateBridge bridge) {
      final boolean isEditMode = BaseEditDelegate.getEditMode(bridge.getData());
      for (final String currentTypeAA : m_AAtypes) {
        final Collection<Unit> currentPossibleAA                = Match.getMatches(m_defendingAA, Matches.UnitIsAAofTypeAA(currentTypeAA));
        final Set<UnitType> targetUnitTypesForThisTypeAA        = UnitAttachment.get(currentPossibleAA.iterator().next().getType()).getTargetsAA(m_data);
        final Set<UnitType> airborneTypesTargettedToo           = TechAbilityAttachment.getAirborneTargettedByAA(m_attacker, m_data).get(currentTypeAA);
        if( determineAttackers ) {
        	validAttackingUnitsForThisRoll = Match.getMatches(m_attackingUnits, new CompositeMatchOr<>(Matches.unitIsOfTypes(targetUnitTypesForThisTypeAA),
                    new CompositeMatchAnd<Unit>(Matches.UnitIsAirborne, Matches.unitIsOfTypes(airborneTypesTargettedToo))));
        }

        final IExecutable roll = new IExecutable() {
          private static final long serialVersionUID = 379538344036513009L;

          @Override
          public void execute(final ExecutionStack stack, final IDelegateBridge bridge) {
            validAttackingUnitsForThisRoll.removeAll(m_casualtiesSoFar);
            if (!validAttackingUnitsForThisRoll.isEmpty()) {
              m_dice = DiceRoll.rollAA(validAttackingUnitsForThisRoll, currentPossibleAA, bridge, m_battleSite, true);
              if (currentTypeAA.equals("AA")) {
                if (m_dice.getHits() > 0) {
                  bridge.getSoundChannelBroadcaster().playSoundForAll(SoundPath.CLIP_BATTLE_AA_HIT, m_defender);
                } else {
                  bridge.getSoundChannelBroadcaster().playSoundForAll(SoundPath.CLIP_BATTLE_AA_MISS, m_defender);
                }
              } else {
                if (m_dice.getHits() > 0) {
                  bridge.getSoundChannelBroadcaster().playSoundForAll(
                      SoundPath.CLIP_BATTLE_X_PREFIX + currentTypeAA.toLowerCase() + SoundPath.CLIP_BATTLE_X_HIT,
                      m_defender);
                } else {
                  bridge.getSoundChannelBroadcaster().playSoundForAll(
                      SoundPath.CLIP_BATTLE_X_PREFIX + currentTypeAA.toLowerCase() + SoundPath.CLIP_BATTLE_X_MISS,
                      m_defender);
                }
              }
            }
          }
        };
        final IExecutable calculateCasualties = new IExecutable() {
          private static final long serialVersionUID = -4658133491636765763L;

          @Override
          public void execute(final ExecutionStack stack, final IDelegateBridge bridge) {
            if (!validAttackingUnitsForThisRoll.isEmpty()) {
              final CasualtyDetails details =
                  calculateCasualties(validAttackingUnitsForThisRoll, currentPossibleAA, bridge, m_dice, currentTypeAA);
              markDamaged(details.getDamaged(), bridge, true);
              m_casualties = details;
              m_casualtiesSoFar.addAll(details.getKilled());
            }
          }
        };
        final IExecutable notifyCasualties = new IExecutable() {
          private static final long serialVersionUID = -4989154196975570919L;

          @Override
          public void execute(final ExecutionStack stack, final IDelegateBridge bridge) {
            if (!validAttackingUnitsForThisRoll.isEmpty()) {
              notifyAAHits(bridge, m_dice, m_casualties, currentTypeAA);
            }
          }
        };
        final IExecutable removeHits = new IExecutable() {
          private static final long serialVersionUID = -3673833177336068509L;

          @Override
          public void execute(final ExecutionStack stack, final IDelegateBridge bridge) {
            if (!validAttackingUnitsForThisRoll.isEmpty()) {
              removeAAHits(bridge, m_dice, m_casualties, currentTypeAA);
            }
          }
        };
        // push in reverse order of execution
        stack.push(removeHits);
        stack.push(notifyCasualties);
        stack.push(calculateCasualties);
        if (!isEditMode) {
          stack.push(roll);
        }
      }
    }
  }

  private boolean isDamageFromBombingDoneToUnitsInsteadOfTerritories() {
    return games.strategy.triplea.Properties.getDamageFromBombingDoneToUnitsInsteadOfTerritories(m_data);
  }

  private boolean isWW2V2() {
    return games.strategy.triplea.Properties.getWW2V2(m_data);
  }

  private boolean isLimitSBRDamageToProduction() {
    return games.strategy.triplea.Properties.getLimitRocketAndSBRDamageToProduction(m_data);
  }

  private boolean isLimitSBRDamagePerTurn(final GameData data) {
    return games.strategy.triplea.Properties.getLimitSBRDamagePerTurn(data);
  }

  private boolean isPUCap(final GameData data) {
    return games.strategy.triplea.Properties.getPUCap(data);
  }

  private boolean isSBRVictoryPoints() {
    return games.strategy.triplea.Properties.getSBRVictoryPoint(m_data);
  }

  private boolean isPacificTheater() {
    return games.strategy.triplea.Properties.getPacificTheater(m_data);
  }

  private CasualtyDetails calculateCasualties(final Collection<Unit> validAttackingUnitsForThisRoll,
      final Collection<Unit> defendingAA, final IDelegateBridge bridge, final DiceRoll dice,
      final String currentTypeAA) {
    getDisplay(bridge).notifyDice(dice, SELECT_PREFIX + currentTypeAA + CASUALTIES_SUFFIX);
    final boolean isEditMode = BaseEditDelegate.getEditMode(m_data);
    final boolean allowMultipleHitsPerUnit =
        Match.allMatch(defendingAA, Matches.UnitAAShotDamageableInsteadOfKillingInstantly);
    if (isEditMode) {
      final String text = currentTypeAA + AA_GUNS_FIRE_SUFFIX;
      final CasualtyDetails casualtySelection = BattleCalculator.selectCasualties(RAID, m_attacker,
          validAttackingUnitsForThisRoll, m_attackingUnits, m_defender, m_defendingUnits, m_isAmphibious,
          m_amphibiousLandAttackers, m_battleSite, m_territoryEffects, bridge, text, /* dice */null,
          /* defending */false, m_battleID, /* head-less */false, 0, allowMultipleHitsPerUnit);
      return casualtySelection;
    }
    final CasualtyDetails casualties = BattleCalculator.getAACasualties(false, validAttackingUnitsForThisRoll,
        m_attackingUnits, defendingAA, m_defendingUnits, dice, bridge, m_defender, m_attacker, m_battleID, m_battleSite,
        m_territoryEffects, m_isAmphibious, m_amphibiousLandAttackers);
    final int totalExpectingHits =
        dice.getHits() > validAttackingUnitsForThisRoll.size() ? validAttackingUnitsForThisRoll.size() : dice.getHits();
    if (casualties.size() != totalExpectingHits) {
      throw new IllegalStateException(
          "Wrong number of casualties, expecting:" + totalExpectingHits + " but got:" + casualties.size());
    }
    return casualties;
  }

  private void notifyAAHits(final IDelegateBridge bridge, final DiceRoll dice, final CasualtyDetails casualties,
      final String currentTypeAA) {
    getDisplay(bridge).casualtyNotification(m_battleID, REMOVE_PREFIX + currentTypeAA + CASUALTIES_SUFFIX, dice,
        m_attacker, new ArrayList<>(casualties.getKilled()), new ArrayList<>(casualties.getDamaged()),
        Collections.emptyMap());
    final Runnable r = () -> {
      try {
        final ITripleAPlayer defender = (ITripleAPlayer) bridge.getRemotePlayer(m_defender);
        defender.confirmEnemyCasualties(m_battleID, "Press space to continue", m_attacker);
      } catch (final ConnectionLostException cle) {
        // somone else will deal with this
        // System.out.println(cle.getMessage());
        // cle.printStackTrace(System.out);
      } catch (final Exception e) {
        // ignore
      }
    };
    final Thread t = new Thread(r, "click to continue waiter");
    t.start();
    final ITripleAPlayer attacker = (ITripleAPlayer) bridge.getRemotePlayer(m_attacker);
    attacker.confirmOwnCasualties(m_battleID, "Press space to continue");
    try {
      bridge.leaveDelegateExecution();
      t.join();
    } catch (final InterruptedException e) {
      // ignore
    } finally {
      bridge.enterDelegateExecution();
    }
  }

  private void removeAAHits(final IDelegateBridge bridge, final DiceRoll dice, final CasualtyDetails casualties,
      final String currentTypeAA) {
    final List<Unit> killed = casualties.getKilled();
    if (!killed.isEmpty()) {
      bridge.getHistoryWriter().addChildToEvent(MyFormatter.unitsToTextNoOwner(killed) + " killed by " + currentTypeAA,
          new ArrayList<>(killed));
      final IntegerMap<UnitType> costs = BattleCalculator.getCostsForTUV(m_attacker, m_data);
      final int tuvLostAttacker = BattleCalculator.getTUV(killed, m_attacker, costs, m_data);
      m_attackerLostTUV += tuvLostAttacker;
      // m_attackingUnits.removeAll(casualties);
      removeAttackers(killed, false);
      final Change remove = ChangeFactory.removeUnits(m_battleSite, killed);
      bridge.addChange(remove);
    }
  }

  class ConductBombing implements IExecutable {
    private static final long serialVersionUID = 5579796391988452213L;
    private int[] m_dice;

    @Override
    public void execute(final ExecutionStack stack, final IDelegateBridge bridge) {
      final IExecutable rollDice = new IExecutable() {
        private static final long serialVersionUID = -4097858758514452368L;

        @Override
        public void execute(final ExecutionStack stack, final IDelegateBridge bridge) {
          rollDice(bridge);
        }
      };
      final IExecutable findCost = new IExecutable() {
        private static final long serialVersionUID = 8573539936364094095L;

        @Override
        public void execute(final ExecutionStack stack, final IDelegateBridge bridge) {
          findCost(bridge);
        }
      };
      // push in reverse order of execution
      m_stack.push(findCost);
      m_stack.push(rollDice);
    }

    private void rollDice(final IDelegateBridge bridge) {
      {
        final Set<Unit> duplicatesCheckSet1 = new HashSet<>(m_attackingUnits);
        if (m_attackingUnits.size() != duplicatesCheckSet1.size()) {
          throw new IllegalStateException(
              "Duplicate Units Detected: Original List:" + m_attackingUnits + "  HashSet:" + duplicatesCheckSet1);
        }
      }
      final int rollCount =
          BattleCalculator.getRolls(m_attackingUnits, m_attacker, false, true, m_territoryEffects);
      if (rollCount == 0) {
        m_dice = null;
        return;
      }
      m_dice = new int[rollCount];
      final boolean isEditMode = BaseEditDelegate.getEditMode(m_data);
      if (isEditMode) {
        final String annotation =
            m_attacker.getName() + " fixing dice to allocate cost of strategic bombing raid against "
                + m_defender.getName() + " in " + m_battleSite.getName();
        final ITripleAPlayer attacker = (ITripleAPlayer) bridge.getRemotePlayer(m_attacker);
        // does not take into account bombers with dice sides higher than getDiceSides
        m_dice = attacker.selectFixedDice(rollCount, 0, true, annotation, m_data.getDiceSides());
      } else {
        final boolean doNotUseBombingBonus =
            !games.strategy.triplea.Properties.getUseBombingMaxDiceSidesAndBonus(m_data);
        final String annotation = m_attacker.getName() + " rolling to allocate cost of strategic bombing raid against "
            + m_defender.getName() + " in " + m_battleSite.getName();
        if (!games.strategy.triplea.Properties.getLL_DAMAGE_ONLY(m_data)) {
          if (doNotUseBombingBonus) {
            // no low luck, and no bonus, so just roll based on the map's dice sides
            m_dice = bridge.getRandom(m_data.getDiceSides(), rollCount, m_attacker, DiceType.BOMBING, annotation);
          } else {
            // we must use bombing bonus
            int i = 0;
            final int diceSides = m_data.getDiceSides();
            for (final Unit u : m_attackingUnits) {
              final int rolls = BattleCalculator.getRolls(u, m_attacker, false, true, m_territoryEffects);
              if (rolls < 1) {
                continue;
              }
              final UnitAttachment ua = UnitAttachment.get(u.getType());
              int maxDice = ua.getBombingMaxDieSides();
              int bonus = ua.getBombingBonus();
              // both could be -1, meaning they were not set. if they were not set, then we use default dice sides for
              // the map, and zero for the bonus.
              if (maxDice < 0) {
                maxDice = diceSides;
              }
              if (bonus < 0) {
                bonus = 0;
              }
              // now we roll, or don't if there is nothing to roll.
              if (maxDice > 0) {
                final int[] dicerolls = bridge.getRandom(maxDice, rolls, m_attacker, DiceType.BOMBING, annotation);
                for (final int die : dicerolls) {
                  m_dice[i] = die + bonus;
                  i++;
                }
              } else {
                for (int j = 0; j < rolls; j++) {
                  m_dice[i] = bonus;
                  i++;
                }
              }
            }
          }
        } else {
          int i = 0;
          final int diceSides = m_data.getDiceSides();
          for (final Unit u : m_attackingUnits) {
            final int rolls = BattleCalculator.getRolls(u, m_attacker, false, true, m_territoryEffects);
            if (rolls < 1) {
              continue;
            }
            final UnitAttachment ua = UnitAttachment.get(u.getType());
            int maxDice = ua.getBombingMaxDieSides();
            int bonus = ua.getBombingBonus();
            // both could be -1, meaning they were not set. if they were not set, then we use default dice sides for the
            // map, and zero for
            // the bonus.
            if (maxDice < 0 || doNotUseBombingBonus) {
              maxDice = diceSides;
            }
            if (bonus < 0 || doNotUseBombingBonus) {
              bonus = 0;
            }
            // now, regardless of whether they were set or not, we have to apply "low luck" to them, meaning in this
            // case that we reduce the
            // luck by 2/3.
            if (maxDice >= 5) {
              bonus += (maxDice + 1) / 3;
              maxDice = (maxDice + 1) / 3;
            }
            // now we roll, or don't if there is nothing to roll.
            if (maxDice > 0) {
              final int[] dicerolls = bridge.getRandom(maxDice, rolls, m_attacker, DiceType.BOMBING, annotation);
              for (final int die : dicerolls) {
                m_dice[i] = die + bonus;
                i++;
              }
            } else {
              for (int j = 0; j < rolls; j++) {
                m_dice[i] = bonus;
                i++;
              }
            }
          }
        }
      }
    }

    private void addToTargetDiceMap(final Unit attackerUnit, final Die roll,
        final HashMap<Unit, List<Die>> targetToDiceMap) {
      if (m_targets == null || m_targets.isEmpty()) {
        return;
      }
      final Unit target = getTarget(attackerUnit);
      List<Die> current = targetToDiceMap.get(target);
      if (current == null) {
        current = new ArrayList<>();
      }
      current.add(roll);
      targetToDiceMap.put(target, current);
    }

    private void findCost(final IDelegateBridge bridge) {
      // if no planes left after aa fires, this is possible
      if (m_attackingUnits.isEmpty()) {
        return;
      }
      int damageLimit = TerritoryAttachment.getProduction(m_battleSite);
      int cost = 0;
      final boolean lhtrBombers = games.strategy.triplea.Properties.getLHTR_Heavy_Bombers(m_data);
      int index = 0;
      final boolean limitDamage = isWW2V2() || isLimitSBRDamageToProduction();
      final List<Die> dice = new ArrayList<>();
      final HashMap<Unit, List<Die>> targetToDiceMap = new HashMap<>();
      // limit to maxDamage
      for (final Unit attacker : m_attackingUnits) {
        final UnitAttachment ua = UnitAttachment.get(attacker.getType());
        int rolls;
        rolls = BattleCalculator.getRolls(attacker, m_attacker, false, true, m_territoryEffects);
        int costThisUnit = 0;
        if (rolls > 1 && (lhtrBombers || ua.getChooseBestRoll())) {
          // LHTR means we select the best Dice roll for the unit
          int max = 0;
          int maxIndex = index;
          int startIndex = index;
          for (int i = 0; i < rolls; i++) {
            // +1 since 0 based
            if (m_dice[index] + 1 > max) {
              max = m_dice[index] + 1;
              maxIndex = index;
            }
            index++;
          }
          costThisUnit = max;
          // for show
          final Die best = new Die(m_dice[maxIndex]);
          dice.add(best);
          addToTargetDiceMap(attacker, best, targetToDiceMap);
          for (int i = 0; i < rolls; i++) {
            if (startIndex != maxIndex) {
              final Die notBest = new Die(m_dice[startIndex], -1, DieType.IGNORED);
              dice.add(notBest);
              addToTargetDiceMap(attacker, notBest, targetToDiceMap);
            }
            startIndex++;
          }
        } else {
          for (int i = 0; i < rolls; i++) {
            costThisUnit += m_dice[index] + 1;
            final Die die = new Die(m_dice[index]);
            dice.add(die);
            addToTargetDiceMap(attacker, die, targetToDiceMap);
            index++;
          }
        }
        costThisUnit = Math.max(0,
            (costThisUnit + TechAbilityAttachment.getBombingBonus(attacker.getType(), attacker.getOwner(), m_data)));
        if (limitDamage) {
          costThisUnit = Math.min(costThisUnit, damageLimit);
        }
        cost += costThisUnit;
        if (!m_targets.isEmpty()) {
          m_bombingRaidDamage.add(getTarget(attacker), costThisUnit);
        }
      }
      // Limit PUs lost if we would like to cap PUs lost at territory value
      if (isPUCap(m_data) || isLimitSBRDamagePerTurn(m_data)) {
        final int alreadyLost = DelegateFinder.moveDelegate(m_data).PUsAlreadyLost(m_battleSite);
        final int limit = Math.max(0, damageLimit - alreadyLost);
        cost = Math.min(cost, limit);
        if (!m_targets.isEmpty()) {
          for (final Unit u : m_bombingRaidDamage.keySet()) {
            if (m_bombingRaidDamage.getInt(u) > limit) {
              m_bombingRaidDamage.put(u, limit);
            }
          }
        }
      }
      // If we damage units instead of territories
      if (isDamageFromBombingDoneToUnitsInsteadOfTerritories()) {
        // at this point, m_bombingRaidDamage should contain all units that m_targets contains
        if (!m_targets.keySet().containsAll(m_bombingRaidDamage.keySet())) {
          throw new IllegalStateException("targets should contain all damaged units");
        }
        for (final Unit current : m_bombingRaidDamage.keySet()) {
          int currentUnitCost = m_bombingRaidDamage.getInt(current);
          // determine the max allowed damage
          // UnitAttachment ua = UnitAttachment.get(current.getType());
          final TripleAUnit taUnit = (TripleAUnit) current;
          damageLimit = taUnit.getHowMuchMoreDamageCanThisUnitTake(current, m_battleSite);
          if (m_bombingRaidDamage.getInt(current) > damageLimit) {
            m_bombingRaidDamage.put(current, damageLimit);
            cost = (cost - currentUnitCost) + damageLimit;
            currentUnitCost = m_bombingRaidDamage.getInt(current);
          }
          final int totalDamage = taUnit.getUnitDamage() + currentUnitCost;
          // display the results
          getDisplay(bridge).bombingResults(m_battleID, dice, currentUnitCost);
          if (currentUnitCost > 0) {
            bridge.getSoundChannelBroadcaster().playSoundForAll(SoundPath.CLIP_BOMBING_STRATEGIC, m_attacker);
          }
          // Record production lost
          DelegateFinder.moveDelegate(m_data).PUsLost(m_battleSite, currentUnitCost);
          // apply the hits to the targets
          final IntegerMap<Unit> damageMap = new IntegerMap<>();
          damageMap.put(current, totalDamage);
          bridge.addChange(ChangeFactory.bombingUnitDamage(damageMap));
          bridge.getHistoryWriter()
              .addChildToEvent("Bombing raid in " + m_battleSite.getName() + " rolls: "
                  + MyFormatter.asDice(targetToDiceMap.get(current)) + " and causes: " + currentUnitCost
                  + " damage to unit: " + current.getType().getName());
          getRemote(bridge).reportMessage(
              "Bombing raid in " + m_battleSite.getName() + " rolls: "
                  + MyFormatter.asDice(targetToDiceMap.get(current)) + " and causes: " + currentUnitCost
                  + " damage to unit: " + current.getType().getName(),
              "Bombing raid causes " + currentUnitCost + " damage to " + current.getType().getName());
        }
      } else {
        // Record PUs lost
        DelegateFinder.moveDelegate(m_data).PUsLost(m_battleSite, cost);
        cost *= Properties.getPU_Multiplier(m_data);
        getDisplay(bridge).bombingResults(m_battleID, dice, cost);
        if (cost > 0) {
          bridge.getSoundChannelBroadcaster().playSoundForAll(SoundPath.CLIP_BOMBING_STRATEGIC, m_attacker);
        }
        // get resources
        final Resource PUs = m_data.getResourceList().getResource(Constants.PUS);
        final int have = m_defender.getResources().getQuantity(PUs);
        final int toRemove = Math.min(cost, have);
        final Change change = ChangeFactory.changeResourcesChange(m_defender, PUs, -toRemove);
        bridge.addChange(change);
        bridge.getHistoryWriter().addChildToEvent("Bombing raid in " + m_battleSite.getName() + " rolls: "
            + MyFormatter.asDice(m_dice) + " and costs: " + cost + " " + MyFormatter.pluralize("PU", cost) + ".");
      }
      m_bombingRaidTotal = cost;
    }
  }

  @Override
  public void unitsLostInPrecedingBattle(final IBattle battle, final Collection<Unit> units,
      final IDelegateBridge bridge, final boolean withdrawn) {
    // should never happen
  }
}<|MERGE_RESOLUTION|>--- conflicted
+++ resolved
@@ -352,19 +352,6 @@
     	determineAttackers = true;
     }
     	
-<<<<<<< HEAD
-    public FireAA( Collection<Unit> attackers ) {
-    	validAttackingUnitsForThisRoll = attackers;
-    	determineAttackers = false;
-    }
-    
-    public FireAA() {
-    	validAttackingUnitsForThisRoll = Collections.emptyList();
-    	determineAttackers = true;
-    }
-    	
-=======
->>>>>>> 37ed38d2
     @Override
     public void execute(final ExecutionStack stack, final IDelegateBridge bridge) {
       final boolean isEditMode = BaseEditDelegate.getEditMode(bridge.getData());
