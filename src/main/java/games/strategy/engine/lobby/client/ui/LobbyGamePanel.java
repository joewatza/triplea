--- conflicted
+++ resolved
@@ -97,11 +97,7 @@
         .setPreferredWidth(130);
     gameTable.getColumnModel().getColumn(gameTableModel.getColumnIndex(LobbyGameTableModel.Column.Host))
         .setPreferredWidth(67);
-<<<<<<< HEAD
-    m_gameTable.setDefaultRenderer(Instant.class, new DefaultTableCellRenderer() {
-=======
-    gameTable.setDefaultRenderer(Date.class, new DefaultTableCellRenderer() {
->>>>>>> 5c624fbe
+    gameTable.setDefaultRenderer(Instant.class, new DefaultTableCellRenderer() {
       private static final long serialVersionUID = -2807387751127250972L;
 
       @Override
