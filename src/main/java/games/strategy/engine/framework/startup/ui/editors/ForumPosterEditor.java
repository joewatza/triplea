--- conflicted
+++ resolved
@@ -153,13 +153,8 @@
         }
       }
       poster.postTurnSummary(
-<<<<<<< HEAD
-          "Test summary from TripleA, engine version: " + ClientContext.engineVersion().getVersion()
+          "Test summary from TripleA, engine version: " + ClientContext.engineVersion()
               + ", time: " + TimeManager.getLocalizedTime(),
-=======
-          "Test summary from TripleA, engine version: " + ClientContext.engineVersion()
-              + ", time: " + new SimpleDateFormat("HH:mm:ss").format(new Date()),
->>>>>>> d3eacdfd
           "Testing Forum poster");
       progressWindow.setVisible(false);
       // now that we have a result, marshall it back unto the swing thread
