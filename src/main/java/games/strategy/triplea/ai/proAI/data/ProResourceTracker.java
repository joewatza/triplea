package games.strategy.triplea.ai.proAI.data;

import games.strategy.engine.data.GameData;
import games.strategy.engine.data.PlayerID;
import games.strategy.engine.data.Resource;
import games.strategy.triplea.Constants;
import games.strategy.util.IntegerMap;

public class ProResourceTracker {

  private final IntegerMap<Resource> resources;
  private IntegerMap<Resource> tempPurchases = new IntegerMap<>();

  public ProResourceTracker(final PlayerID player) {
    resources = player.getResources().getResourcesCopy();
  }

  public ProResourceTracker(final int pus, final GameData data) {
<<<<<<< HEAD
    resources = new IntegerMap<Resource>();
=======
    resources = new IntegerMap<>();
>>>>>>> 19b1c360
    resources.add(data.getResourceList().getResource(Constants.PUS), pus);
  }

  public boolean hasEnough(final ProPurchaseOption ppo) {
    return getRemaining().greaterThanOrEqualTo(ppo.getCosts());
  }

  public void purchase(final ProPurchaseOption ppo) {
    resources.subtract(ppo.getCosts());
  }

  public void removePurchase(final ProPurchaseOption ppo) {
    if (ppo != null) {
      resources.add(ppo.getCosts());
    }
  }

  public void tempPurchase(final ProPurchaseOption ppo) {
    tempPurchases.add(ppo.getCosts());
  }

  public void removeTempPurchase(final ProPurchaseOption ppo) {
    if (ppo != null) {
      tempPurchases.subtract(ppo.getCosts());
    }
  }

  public void confirmTempPurchases() {
    resources.subtract(tempPurchases);
    clearTempPurchases();
  }

  public void clearTempPurchases() {
    tempPurchases = new IntegerMap<>();
  }

  public boolean isEmpty() {
    return getRemaining().allValuesEqual(0);
  }

  public int getTempPUs(final GameData data) {
    final Resource PUs = data.getResourceList().getResource(Constants.PUS);
    return tempPurchases.getInt(PUs);
  }

  @Override
  public String toString() {
    return getRemaining().toString();
  }

  private IntegerMap<Resource> getRemaining() {
    final IntegerMap<Resource> combinedResources = new IntegerMap<>(resources);
    combinedResources.subtract(tempPurchases);
    return combinedResources;
  }

}<|MERGE_RESOLUTION|>--- conflicted
+++ resolved
@@ -16,11 +16,7 @@
   }
 
   public ProResourceTracker(final int pus, final GameData data) {
-<<<<<<< HEAD
-    resources = new IntegerMap<Resource>();
-=======
     resources = new IntegerMap<>();
->>>>>>> 19b1c360
     resources.add(data.getResourceList().getResource(Constants.PUS), pus);
   }
 
