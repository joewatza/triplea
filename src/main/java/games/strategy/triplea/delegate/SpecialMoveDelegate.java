--- conflicted
+++ resolved
@@ -241,18 +241,10 @@
       return result;
     }
     final BattleTracker battleTracker = AbstractMoveDelegate.getBattleTracker(data);
-<<<<<<< HEAD
     final boolean onlyWhereUnderAttackAlready = Properties.getAirborneAttacksOnlyInExistingBattles(data);
     final boolean onlyEnemyTerritories = Properties.getAirborneAttacksOnlyInEnemyTerritories(data);
     final List<Territory> steps = route.getSteps();
     if (steps.isEmpty() || !Match.allMatch(steps, Matches.territoryIsPassableAndNotRestricted(player, data))) {
-=======
-    final boolean onlyWhereUnderAttackAlready =
-        Properties.getAirborneAttacksOnlyInExistingBattles(data);
-    final boolean onlyEnemyTerritories =
-        Properties.getAirborneAttacksOnlyInEnemyTerritories(data);
-    if (!Match.allMatchNotEmpty(route.getSteps(), Matches.territoryIsPassableAndNotRestricted(player, data))) {
->>>>>>> aba7011a
       return result.setErrorReturnResult("May Not Fly Over Impassable or Restricted Territories");
     }
     if (steps.isEmpty() || !Match.allMatch(steps, Matches.territoryAllowsCanMoveAirUnitsOverOwnedLand(player, data))) {
